--- conflicted
+++ resolved
@@ -4,14 +4,8 @@
 import { Renderer } from './renderer'
 import { Container, Game, TileSprite } from '../'
 import { Entity, Sprite, Text } from '../types'
-<<<<<<< HEAD
-import { Utils } from './webgl/utils'
-=======
 import { ShaderProgram, GLUtils } from './webgl'
->>>>>>> 279f847b
 import { defaults } from './webgl/defaults'
-import { Shader } from './webgl/shader'
-import { GLBuffer } from './webgl/glbuffer'
 
 interface TextureInfo {
   texture: WebGLTexture
@@ -21,14 +15,9 @@
  * Recursive rendering utilizing HTML5 canvas and WebGL.
  */
 export class WebGLRenderer extends Renderer {
-<<<<<<< HEAD
-  private ctx: WebGLRenderingContext
-  private shader: Shader
-=======
   private gl: WebGLRenderingContext
   private ctx: CanvasRenderingContext2D
   private shaderProgram: ShaderProgram
->>>>>>> 279f847b
 
   private positionBuffer: WebGLBuffer
   private textureBuffer: WebGLBuffer
@@ -174,37 +163,6 @@
   }
 
   private drawTileSprite(gl: WebGLRenderingContext, sprite: TileSprite) {
-<<<<<<< HEAD
-    const pos = this.shader.getAttribLocation('a_position')
-    const tex = this.shader.getAttribLocation('a_texCoord')
-
-    const buf = new GLBuffer(gl, 6)
-    buf.addAttribInfo({
-      location: pos,
-      size: 3,
-      offset: 0
-    })
-    buf.addAttribInfo({
-      location: tex,
-      size: 3,
-      offset: 0
-    })
-
-    const originMatrix = Utils.getTranslation(0, 0)
-    const projectionMatrix = Utils.get2DProjectionMatrix(this.width, this.height)
-    const translationMatrix = Utils.getTranslation(sprite.pos.x, sprite.pos.y)
-    const scaleMatrix = Utils.getScale(sprite.tileWidth, sprite.tileHeight)
-
-    let posMatrix = Utils.multiplyMatrices(scaleMatrix, originMatrix)
-    posMatrix = Utils.multiplyMatrices(posMatrix, translationMatrix)
-    posMatrix = Utils.multiplyMatrices(posMatrix, projectionMatrix)
-
-    const texScaleMatrix = Utils.getScale(
-      sprite.tileWidth / sprite.texture.img.width,
-      sprite.tileHeight / sprite.texture.img.height
-    )
-    const texOffsetMatrix = Utils.getTranslation(
-=======
     const { shaderProgram } = this
 
     this.setBuffer(gl, this.textureBuffer,
@@ -238,22 +196,10 @@
       sprite.tileHeight / sprite.texture.img.height
     )
     const texOffsetMatrix = GLUtils.getTranslation(
->>>>>>> 279f847b
       sprite.frame.x * sprite.tileWidth / sprite.texture.img.width,
       sprite.frame.y * sprite.tileHeight / sprite.texture.img.height
     )
 
-<<<<<<< HEAD
-    const texMatrix = Utils.multiplyMatrices(texScaleMatrix, texOffsetMatrix)
-
-    buf.bind()
-    buf.pushData(posMatrix)
-    buf.pushData(texMatrix)
-    buf.upload()
-
-    buf.draw()
-    buf.unbind()
-=======
     const texMatrix = GLUtils.multiplyMatrices(texScaleMatrix, texOffsetMatrix)
 
     gl.uniformMatrix3fv(shaderProgram.getUniformLocation('u_posMatrix'),
@@ -263,7 +209,6 @@
 
     gl.uniform1i(shaderProgram.getUniformLocation('u_sampler'), 0)
     gl.drawArrays(gl.TRIANGLES, 0, 6)
->>>>>>> 279f847b
   }
 
   private getTexture(gl: WebGLRenderingContext, sprite: Sprite | TileSprite) {
@@ -308,25 +253,6 @@
     gl.vertexAttribPointer(attrib, 2, gl.FLOAT, false, 0, 0)
   }
 
-<<<<<<< HEAD
-  private initWebGl() {
-    const gl = this.ctx
-    const scripts = defaults.shaders
-
-    this.shader = new Shader(gl)
-    this.shader.load(scripts.vertex, scripts.fragment)
-
-    gl.viewport(0, 0, this.width, this.height)
-    gl.clearColor(0, 0, 0, 1)
-
-    gl.useProgram(this.shader.program)
-
-    gl.enable(gl.BLEND)
-    gl.blendEquation(gl.FUNC_ADD)
-    gl.blendFunc(gl.SRC_ALPHA, gl.ONE_MINUS_SRC_ALPHA)
-
-    gl.disable(gl.DEPTH_TEST)
-=======
   private createTextCanvas() {
     const canvas = document.createElement('canvas')
 
@@ -341,6 +267,5 @@
 
     this.container.appendChild(canvas)
     this.ctx = canvas.getContext('2d')
->>>>>>> 279f847b
   }
 }